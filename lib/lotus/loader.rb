require 'lotus/utils/class'
require 'lotus/utils/kernel'
require 'lotus/utils/string'
require 'lotus/routes'
require 'lotus/routing/default'
require 'lotus/action/session'
require 'lotus/config/security'
require 'lotus/action/routing_helpers'

module Lotus
  # Load an application
  #
  # @since 0.1.0
  # @api private
  class Loader

    STRICT_TRANSPORT_SECURITY_HEADER = 'Strict-Transport-Security'.freeze
    STRICT_TRANSPORT_SECURITY_DEFAULT_VALUE = 'max-age=31536000'.freeze

    def initialize(application)
      @application   = application
      @configuration = @application.configuration

      @mutex = Mutex.new
    end

    def load!
      @mutex.synchronize do
        load_configuration!
        configure_frameworks!
        load_configuration_load_paths!
        load_rack!
        load_frameworks!
      end
    end

    private
    attr_reader :application, :configuration

    def load_configuration!
      configuration.load!(application_module)
    end

    def configure_frameworks!
      _configure_model_framework! if defined?(Lotus::Model)
      _configure_controller_framework!
      _configure_view_framework!
      _configure_logger!
    end

    def _configure_controller_framework!
      config = configuration
      unless namespace.const_defined?('Controller')
        controller = Lotus::Controller.duplicate(namespace) do
          handle_exceptions config.handle_exceptions
          default_format    config.default_format
          default_headers({
            Lotus::Config::Security::X_FRAME_OPTIONS_HEADER         => config.security.x_frame_options,
            Lotus::Config::Security::CONTENT_SECURITY_POLICY_HEADER => config.security.content_security_policy
          })
          default_headers.merge!(STRICT_TRANSPORT_SECURITY_HEADER => STRICT_TRANSPORT_SECURITY_DEFAULT_VALUE) if config.force_ssl

          if config.cookies.enabled?
            require 'lotus/action/cookies'
            prepare { include Lotus::Action::Cookies }
            cookies config.cookies.default_options
          end

          if config.sessions.enabled?
            prepare do
              include Lotus::Action::Session
              include Lotus::Action::CSRFProtection
            end
          end

          prepare { include Lotus::Action::RoutingHelpers }

          config.controller.__apply(self)
        end

        namespace.const_set('Controller', controller)
      end
    end

    def _configure_view_framework!
      config = configuration
      unless namespace.const_defined?('View')
        view = Lotus::View.duplicate(namespace) do
          root   config.templates
          layout config.layout

          config.view.__apply(self)
        end

        namespace.const_set('View', view)
      end
    end

    def _configure_model_framework!
      config = configuration
      if _lotus_model_loaded? && !application_module.const_defined?('Model')
        model = Lotus::Model.duplicate(application_module) do
          adapter(config.adapter)  if config.adapter
          mapping(&config.mapping) if config.mapping

          config.model.__apply(self)
        end

        application_module.const_set('Model', model)
      end
    end

    def _configure_logger!
      unless application_module.const_defined?('Logger', false)
        logger = Lotus::Logger.new(application_module.to_s)
        application_module.const_set('Logger', logger)
      end
    end

    def load_frameworks!
      _load_view_framework!
      _load_model_framework!
    end

    def _load_view_framework!
      namespace.module_eval %{
        #{ namespace }::View.load!
      }
    end

    def _load_model_framework!
      return unless _load_model_framework?

      application_module.module_eval %{
        #{ application_module }::Model.load!
      }
    end

    def _load_model_framework?
      if _lotus_model_loaded? && application_module.const_defined?('Model')
        model = application_module.const_get('Model')
        model.configuration.adapter
      end
    end

    def _lotus_model_loaded?
      defined?(Lotus::Model)
    end

    def load_configuration_load_paths!
      configuration.load_paths.load!(configuration.root)
    end

    def load_rack!
      _assign_routes_to_application_module!

      return if application.is_a?(Class)
      _assign_rendering_policy!
      _assign_rack_routes!
      _load_rack_middleware!
    end

    def _assign_rendering_policy!
      application.renderer = RenderingPolicy.new(configuration)
    end

    def _assign_rack_routes!
      application.routes = application_routes
    end

    def _load_rack_middleware!
      configuration.middleware.load!(application, namespace)
    end

    def _assign_routes_to_application_module!
      unless application_module.const_defined?('Routes')
        routes = Lotus::Routes.new(application_routes)
        application_module.const_set('Routes', routes)
      end
    end

    def application_module
      @application_module ||= Utils::Class.load!(
        Utils::String.new(application.name).namespace
      )
    end

    def application_routes
      resolver    = Lotus::Routing::EndpointResolver.new(pattern: configuration.controller_pattern, namespace: namespace)
      default_app = Lotus::Routing::Default.new
      Lotus::Router.new(
        parsers:     configuration.body_parsers,
        resolver:    resolver,
        default_app: default_app,
        scheme:      configuration.scheme,
        host:        configuration.host,
        port:        configuration.port,
<<<<<<< HEAD
        prefix:      configuration.path_prefix,
=======
        force_ssl:   configuration.force_ssl,
>>>>>>> 9f48d4a4
        &configuration.routes
      )
    end

    def namespace
      configuration.namespace || application_module
    end
  end
end<|MERGE_RESOLUTION|>--- conflicted
+++ resolved
@@ -195,11 +195,8 @@
         scheme:      configuration.scheme,
         host:        configuration.host,
         port:        configuration.port,
-<<<<<<< HEAD
         prefix:      configuration.path_prefix,
-=======
         force_ssl:   configuration.force_ssl,
->>>>>>> 9f48d4a4
         &configuration.routes
       )
     end
