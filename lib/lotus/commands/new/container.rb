--- conflicted
+++ resolved
@@ -61,11 +61,8 @@
         end
 
         def add_empty_directories
-<<<<<<< HEAD
           add_mapping('.gitkeep', 'public/.gitkeep')
-=======
           add_mapping('.gitkeep', 'config/initializers/.gitkeep')
->>>>>>> b60f180e
           add_mapping('.gitkeep', "lib/#{ app_name }/entities/.gitkeep")
           add_mapping('.gitkeep', "lib/#{ app_name }/repositories/.gitkeep")
           add_mapping('.gitkeep', "lib/#{ app_name }/mailers/.gitkeep")
