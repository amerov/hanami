source 'https://rubygems.org'
gemspec

if !ENV['TRAVIS']
  gem 'byebug', require: false, platforms: :mri if RUBY_VERSION >= '2.1.0'
  gem 'pry',    require: false, platforms: :jruby
  gem 'yard',   require: false
end

gem 'sass'
gem 'lotus-utils',       '~> 0.6', require: false, github: 'lotus/utils',       branch: '0.6.x'
gem 'lotus-validations', '~> 0.3', require: false, github: 'lotus/validations', branch: '0.3.x'
gem 'lotus-router',      '~> 0.4', require: false, github: 'lotus/router',      branch: '0.5.x'
gem 'lotus-controller',  '~> 0.4', require: false, github: 'lotus/controller',  branch: '0.4.x'
gem 'lotus-view',        '~> 0.4', require: false, github: 'lotus/view',        branch: '0.4.x'
gem 'lotus-model',       '~> 0.5', require: false, github: 'lotus/model',       branch: '0.5.x'
gem 'lotus-helpers',     '~> 0.2', require: false, github: 'lotus/helpers',     branch: '0.2.x'
gem 'lotus-mailer',      '~> 0.1', require: false, github: 'lotus/mailer',      branch: '0.1.x'
gem 'lotus-assets',      '~> 0.1', require: false, github: 'lotus/assets',      branch: 'master'

platforms :ruby do
  gem 'sqlite3'
end

platforms :jruby do
  gem 'jdbc-sqlite3'
end

<<<<<<< HEAD
gem 'excon',     require: false
gem 'simplecov', require: false
gem 'coveralls', require: false
=======
gem 'simplecov', '~> 0.11', require: false
gem 'coveralls',            require: false
>>>>>>> 0bd73c49
<|MERGE_RESOLUTION|>--- conflicted
+++ resolved
@@ -26,11 +26,6 @@
   gem 'jdbc-sqlite3'
 end
 
-<<<<<<< HEAD
-gem 'excon',     require: false
-gem 'simplecov', require: false
-gem 'coveralls', require: false
-=======
+gem 'excon',                require: false
 gem 'simplecov', '~> 0.11', require: false
-gem 'coveralls',            require: false
->>>>>>> 0bd73c49
+gem 'coveralls',            require: false