RSpec.describe "hanami generate", type: :integration do
  describe "action" do
    it "generates action" do
      with_project('bookshelf_generate_action') do
        output = [
          "create  spec/web/controllers/authors/index_spec.rb",
          "create  apps/web/controllers/authors/index.rb",
          "create  apps/web/views/authors/index.rb",
          "create  apps/web/templates/authors/index.html.erb",
          "create  spec/web/views/authors/index_spec.rb",
          "append  apps/web/config/routes.rb"
        ]

        run_command "hanami generate action web authors#index", output

        #
        # apps/web/controllers/authors/index.rb
        #
        expect('apps/web/controllers/authors/index.rb').to have_file_content <<~END
          module Web
            module Controllers
              module Authors
                class Index
                  include Web::Action

                  def call(params)
                  end
                end
              end
            end
          end
        END

        #
        # apps/web/views/authors/index.rb
        #
        expect('apps/web/views/authors/index.rb').to have_file_content <<~END
          module Web
            module Views
              module Authors
                class Index
                  include Web::View
                end
              end
            end
          end
        END

        #
        # apps/web/config/routes.rb
        #
        expect('apps/web/config/routes.rb').to have_file_content(%r{get '/authors', to: 'authors#index'})
      end
    end

    it "generates namespaced action" do
      with_project('bookshelf_generate_action') do
        output = [
          "create  spec/web/controllers/api/authors/index_spec.rb",
          "create  apps/web/controllers/api/authors/index.rb",
          "create  apps/web/views/api/authors/index.rb",
          "create  apps/web/templates/api/authors/index.html.erb",
          "create  spec/web/views/api/authors/index_spec.rb",
          "append  apps/web/config/routes.rb"
        ]

        run_command "hanami generate action web api/authors#index", output

        #
        # apps/web/controllers/api/authors/index.rb
        #
        expect('apps/web/controllers/api/authors/index.rb').to have_file_content <<~END
          module Web
            module Controllers
              module Api
                module Authors
                  class Index
                    include Web::Action

                    def call(params)
                    end
                  end
                end
              end
            end
          end
        END

        #
        # apps/web/views/api/authors/index.rb
        #
        expect('apps/web/views/api/authors/index.rb').to have_file_content <<~END
          module Web
            module Views
              module Api
                module Authors
                  class Index
                    include Web::View
                  end
                end
              end
            end
          end
        END

        #
        # apps/web/config/routes.rb
        #
        expect('apps/web/config/routes.rb').to have_file_content(%r{get '/api/authors', to: 'api/authors#index'})
      end
    end

    it "generates non-RESTful actions" do
      with_project do
        run_command "hanami generate action web sessions#sign_out"

        #
        # apps/web/config/routes.rb
        #
        expect('apps/web/config/routes.rb').to have_file_content(%r{get '/sessions/sign_out', to: 'sessions#sign_out'})
      end
    end

    it "fails with missing arguments" do
      with_project('bookshelf_generate_action_without_args') do
        output = <<~OUT
          ERROR: "hanami generate action" was called with no arguments
          Usage: "hanami generate action APP ACTION"
        OUT
        run_command "hanami generate action", output, exit_status: 1
      end
    end

    it "fails with missing app" do
      with_project('bookshelf_generate_action_without_app') do
        output = <<~OUT
          ERROR: "hanami generate action" was called with arguments ["home#index"]
          Usage: "hanami generate action APP ACTION"
        OUT

        run_command "hanami generate action home#index", output, exit_status: 1
      end
    end

    it "fails with unknown app" do
      with_project('bookshelf_generate_action_with_unknown_app') do
        output = "`foo' is not a valid APP. Please specify one of: `web'"

        run_command "hanami generate action foo home#index", output, exit_status: 1
      end
    end

    context "--url" do
      it "generates action" do
        with_project('bookshelf_generate_action_url') do
          output = [
            "append  apps/web/config/routes.rb"
          ]

          run_command "hanami generate action web home#index --url=/", output

          #
          # apps/web/config/routes.rb
          #
          expect('apps/web/config/routes.rb').to have_file_content(%r{get '/', to: 'home#index'})
        end
      end

      it "fails with missing argument" do
        with_project('bookshelf_generate_action_missing_url') do
          output = "`' is not a valid URL"
          run_command "hanami generate action web books#create --url=", output, exit_status: 1
        end
      end
    end

    context "--skip-view" do
      it "generates action" do
        with_project('bookshelf_generate_action_skip_view') do
<<<<<<< HEAD
          run_command "hanami generate action web status#check --skip-view", <<-OUT
      create  apps/web/controllers/status/check.rb
      create  spec/web/controllers/status/check_spec.rb
      append  apps/web/config/routes.rb
OUT
=======
          output = [
            "create  apps/web/controllers/status/check.rb",
            "create  spec/web/controllers/status/check_spec.rb",
            "insert  apps/web/config/routes.rb"
          ]
          run_command "hanami generate action web status#check --skip-view", output
>>>>>>> 5870fe8d

          #
          # apps/web/controllers/status/check.rb
          #
          expect('apps/web/controllers/status/check.rb').to have_file_content <<~END
            module Web
              module Controllers
                module Status
                  class Check
                    include Web::Action

                    def call(params)
                      self.body = 'OK'
                    end
                  end
                end
              end
            end
          END
        end
      end

      it "generates namespaced action" do
        with_project('bookshelf_generate_action_skip_view') do
          output = [
            "create  apps/web/controllers/api/authors/index.rb",
            "create  spec/web/controllers/api/authors/index_spec.rb",
            "insert  apps/web/config/routes.rb"
          ]
          run_command "hanami generate action web api/authors#index --skip-view", output

          #
          # apps/web/controllers/status/check.rb
          #
          expect('apps/web/controllers/api/authors/index.rb').to have_file_content <<~END
            module Web
              module Controllers
                module Api
                  module Authors
                    class Index
                      include Web::Action

                      def call(params)
                        self.body = 'OK'
                      end
                    end
                  end
                end
              end
            end
          END
        end
      end
    end

    context "--method" do
      it "generates action" do
        with_project('bookshelf_generate_action_method') do
          output = [
            "append  apps/web/config/routes.rb"
          ]

          run_command "hanami generate action web books#create --method=POST", output

          #
          # apps/web/config/routes.rb
          #
          expect('apps/web/config/routes.rb').to have_file_content(%r{post '/books', to: 'books#create'})
        end
      end

      it "fails with missing argument" do
        with_project('bookshelf_generate_action_missing_method') do
          output = "`' is not a valid HTTP method. Please use one of: `GET' `POST' `PUT' `DELETE' `HEAD' `OPTIONS' `TRACE' `PATCH' `OPTIONS' `LINK' `UNLINK'"
          run_command "hanami generate action web books#create --method=", output, exit_status: 1
        end
      end

      it "fails with unknown argument" do
        with_project('bookshelf_generate_action_uknown_method') do
          output = "`FOO' is not a valid HTTP method. Please use one of: `GET' `POST' `PUT' `DELETE' `HEAD' `OPTIONS' `TRACE' `PATCH' `OPTIONS' `LINK' `UNLINK'"
          run_command "hanami generate action web books#create --method=FOO", output, exit_status: 1
        end
      end
    end

    context "erb" do
      it "generates action" do
        with_project('bookshelf_generate_action_erb', template: 'erb') do
          output = [
            "create  apps/web/templates/books/index.html.erb"
          ]

          run_command "hanami generate action web books#index", output

          #
          # apps/web/templates/books/index.html.erb
          #
          expect('apps/web/templates/books/index.html.erb').to have_file_content <<~END
          END

          #
          # spec/web/views/books/index_spec.rb
          #
          expect('spec/web/views/books/index_spec.rb').to have_file_content %r{'apps/web/templates/books/index.html.erb'}
        end
      end
    end # erb

    context "haml" do
      it "generates action" do
        with_project('bookshelf_generate_action_haml', template: 'haml') do
          output = [
            "create  apps/web/templates/books/index.html.haml"
          ]

          run_command "hanami generate action web books#index", output

          #
          # apps/web/templates/books/index.html.haml
          #
          expect('apps/web/templates/books/index.html.haml').to have_file_content <<~END
          END

          #
          # spec/web/views/books/index_spec.rb
          #
          expect('spec/web/views/books/index_spec.rb').to have_file_content(%r{'apps/web/templates/books/index.html.haml'})
        end
      end
    end # haml

    context "slim" do
      it "generates action" do
        with_project('bookshelf_generate_action_slim', template: 'slim') do
          output = [
            "create  apps/web/templates/books/index.html.slim"
          ]

          run_command "hanami generate action web books#index", output

          #
          # apps/web/templates/books/index.html.slim
          #
          expect('apps/web/templates/books/index.html.slim').to have_file_content <<~END
          END

          #
          # spec/web/views/books/index_spec.rb
          #
          expect('spec/web/views/books/index_spec.rb').to have_file_content %r{'apps/web/templates/books/index.html.slim'}
        end
      end
    end # slim

    context "minitest" do
      it "generates action" do
        with_project('bookshelf_generate_action_minitest', test: 'minitest') do
          output = [
            "create  spec/web/controllers/books/index_spec.rb",
            "create  spec/web/views/books/index_spec.rb"
          ]

          run_command "hanami generate action web books#index", output

          #
          # spec/web/controllers/books/index_spec.rb
          #
          expect('spec/web/controllers/books/index_spec.rb').to have_file_content <<~END
            require_relative '../../../spec_helper'

            describe Web::Controllers::Books::Index do
              let(:action) { Web::Controllers::Books::Index.new }
              let(:params) { Hash[] }

              it 'is successful' do
                response = action.call(params)
                response[0].must_equal 200
              end
            end
          END

          #
          # spec/web/views/books/index_spec.rb
          #
          expect('spec/web/views/books/index_spec.rb').to have_file_content <<~END
            require_relative '../../../spec_helper'

            describe Web::Views::Books::Index do
              let(:exposures) { Hash[format: :html] }
              let(:template)  { Hanami::View::Template.new('apps/web/templates/books/index.html.erb') }
              let(:view)      { Web::Views::Books::Index.new(template, exposures) }
              let(:rendered)  { view.render }

              it 'exposes #format' do
                view.format.must_equal exposures.fetch(:format)
              end
            end
          END
        end
      end
    end # minitest

    context "rspec" do
      it "generates action" do
        with_project('bookshelf_generate_action_rspec', test: 'rspec') do
          output = [
            "create  spec/web/controllers/books/index_spec.rb",
            "create  spec/web/views/books/index_spec.rb"
          ]

          run_command "hanami generate action web books#index", output

          #
          # spec/web/controllers/books/index_spec.rb
          #
          expect('spec/web/controllers/books/index_spec.rb').to have_file_content <<~END
            RSpec.describe Web::Controllers::Books::Index, type: :action do
              let(:action) { described_class.new }
              let(:params) { Hash[] }

              it 'is successful' do
                response = action.call(params)
                expect(response[0]).to eq 200
              end
            end
          END

          #
          # spec/web/views/books/index_spec.rb
          #
          expect('spec/web/views/books/index_spec.rb').to have_file_content <<~END
            RSpec.describe Web::Views::Books::Index, type: :view do
              let(:exposures) { Hash[format: :html] }
              let(:template)  { Hanami::View::Template.new('apps/web/templates/books/index.html.erb') }
              let(:view)      { described_class.new(template, exposures) }
              let(:rendered)  { view.render }

              it 'exposes #format' do
                expect(view.format).to eq exposures.fetch(:format)
              end
            end
          END
        end
      end
    end # rspec

    it 'prints help message' do
      with_project do
        output = <<~OUT
          Command:
            hanami generate action

          Usage:
            hanami generate action APP ACTION

          Description:
            Generate an action for app

          Arguments:
            APP                 	# REQUIRED The application name (eg. `web`)
            ACTION              	# REQUIRED The action name (eg. `home#index`)

          Options:
            --url=VALUE                     	# The action URL
            --method=VALUE                  	# The action HTTP method
            --[no-]skip-view                	# Skip view and template, default: false
            --help, -h                      	# Print this help

          Examples:
            hanami generate action web home#index                    # Basic usage
            hanami generate action admin home#index                  # Generate for `admin` app
            hanami generate action web home#index --url=/            # Specify URL
            hanami generate action web sessions#destroy --method=GET # Specify HTTP method
            hanami generate action web books#create --skip-view      # Skip view and template
        OUT

        run_command 'hanami generate action --help', output
      end
    end
  end # action
end<|MERGE_RESOLUTION|>--- conflicted
+++ resolved
@@ -177,20 +177,12 @@
     context "--skip-view" do
       it "generates action" do
         with_project('bookshelf_generate_action_skip_view') do
-<<<<<<< HEAD
-          run_command "hanami generate action web status#check --skip-view", <<-OUT
-      create  apps/web/controllers/status/check.rb
-      create  spec/web/controllers/status/check_spec.rb
-      append  apps/web/config/routes.rb
-OUT
-=======
           output = [
             "create  apps/web/controllers/status/check.rb",
             "create  spec/web/controllers/status/check_spec.rb",
             "insert  apps/web/config/routes.rb"
           ]
           run_command "hanami generate action web status#check --skip-view", output
->>>>>>> 5870fe8d
 
           #
           # apps/web/controllers/status/check.rb
